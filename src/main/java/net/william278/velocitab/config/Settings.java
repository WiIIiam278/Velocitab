--- conflicted
+++ resolved
@@ -1,9 +1,7 @@
 package net.william278.velocitab.config;
 
-<<<<<<< HEAD
+
 import lombok.Getter;
-=======
->>>>>>> f7903781
 import net.william278.annotaml.YamlComment;
 import net.william278.annotaml.YamlFile;
 import net.william278.annotaml.YamlKey;
@@ -23,7 +21,7 @@
         ┗╸ Placeholders: %players_online%, %max_players_online%, %local_players_online%, %current_date%, %current_time%, %username%, %server%, %ping%, %prefix%, %suffix%, %role%""")
 public class Settings {
 
-<<<<<<< HEAD
+
     @YamlKey("headers")
     private Map<String, String> headers = Map.of("default", "&rainbow&Running Velocitab v" + BuildConstants.VERSION + " by William278");
     @YamlKey("footers")
@@ -42,21 +40,9 @@
     @YamlKey("fallback_group")
     @YamlComment("The format to use for the fallback group.")
     private String fallbackGroup = "default";
-    @YamlKey("update_rate")
-=======
-    @YamlKey("header")
-    private String header = "&rainbow&Running Velocitab v" + BuildConstants.VERSION + " by William278";
-    @YamlKey("footer")
-    private String footer = "[There are currently %players_online%/%max_players_online% players online](gray)";
-    @YamlKey("format")
-    private String format = "&7[%server%] &f%prefix%%username%";
-    @YamlComment("Enable the PlaceholderAPI hook (requires PAPIProxyBridge to be installed on proxy & spigot servers)")
     @YamlKey("enable_papi_hook")
     private boolean enablePapiHook = true;
-    @YamlKey("excluded_servers")
-    private ArrayList<String> excludedServers = new ArrayList<>();
     @YamlKey(("update_rate"))
->>>>>>> f7903781
     private int updateRate = 0;
 
     public Settings(@NotNull Velocitab plugin) {
@@ -97,12 +83,9 @@
                 .map(Map.Entry::getKey).orElse(fallbackGroup);
     }
 
-<<<<<<< HEAD
-=======
     public boolean isPapiHookEnabled() {
         return enablePapiHook;
     }
->>>>>>> f7903781
 
     public int getUpdateRate() {
         return updateRate;
