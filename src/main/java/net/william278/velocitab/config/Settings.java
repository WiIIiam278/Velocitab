--- conflicted
+++ resolved
@@ -53,14 +53,11 @@
         return excludedServers.contains(serverName);
     }
 
-<<<<<<< HEAD
     public boolean isPapiHookEnabled() {
         return enablePapiHook;
     }
 
-=======
     public int getUpdateRate() {
         return updateRate;
     }
->>>>>>> 7d85ed6c
 }