/*
 * This file is part of Velocitab, licensed under the Apache License 2.0.
 *
 *  Copyright (c) William278 <will27528@gmail.com>
 *  Copyright (c) contributors
 *
 *  Licensed under the Apache License, Version 2.0 (the "License");
 *  you may not use this file except in compliance with the License.
 *  You may obtain a copy of the License at
 *
 *     http://www.apache.org/licenses/LICENSE-2.0
 *
 *  Unless required by applicable law or agreed to in writing, software
 *  distributed under the License is distributed on an "AS IS" BASIS,
 *  WITHOUT WARRANTIES OR CONDITIONS OF ANY KIND, either express or implied.
 *  See the License for the specific language governing permissions and
 *  limitations under the License.
 */

package net.william278.velocitab.packet;

import com.velocitypowered.api.network.ProtocolVersion;
import com.velocitypowered.api.proxy.Player;
import com.velocitypowered.api.proxy.ServerConnection;
import com.velocitypowered.api.proxy.server.RegisteredServer;
import com.velocitypowered.proxy.connection.client.ConnectedPlayer;
import com.velocitypowered.proxy.protocol.ProtocolUtils;
import com.velocitypowered.proxy.protocol.StateRegistry;
import net.william278.velocitab.Velocitab;
import net.william278.velocitab.player.TabPlayer;
import org.jetbrains.annotations.NotNull;
import org.slf4j.event.Level;

import java.util.*;
import java.util.concurrent.ConcurrentHashMap;

import static com.velocitypowered.api.network.ProtocolVersion.*;

public class ScoreboardManager {

    private static final String NAMETAG_DELIMITER = ":::";
    private PacketRegistration<UpdateTeamsPacket> packetRegistration;
    private final Velocitab plugin;
    private final Set<TeamsPacketAdapter> versions;
    private final Map<UUID, String> createdTeams;
    private final Map<String, String> nametags;

    public ScoreboardManager(@NotNull Velocitab velocitab) {
        this.plugin = velocitab;
        this.createdTeams = new ConcurrentHashMap<>();
        this.nametags = new ConcurrentHashMap<>();
        this.versions = new HashSet<>();
        this.registerVersions();
    }

    private void registerVersions() {
        versions.add(new Protocol403Adapter());
        versions.add(new Protocol340Adapter());
        versions.add(new Protocol48Adapter());
    }

    @NotNull
    public TeamsPacketAdapter getPacketAdapter(@NotNull ProtocolVersion version) {
        return versions.stream()
                .filter(adapter -> adapter.getProtocolVersions().contains(version))
                .findFirst()
                .orElseThrow(() -> new IllegalArgumentException("No adapter found for protocol version " + version));
    }

    public void resetCache(@NotNull Player player) {
        final String team = createdTeams.remove(player.getUniqueId());
        if (team != null) {
            dispatchGroupPacket(UpdateTeamsPacket.removeTeam(plugin, team), player);
        }
    }

    public void updateRole(@NotNull Player player, @NotNull String role) {
        if (!player.isActive()) {
            plugin.getTabList().removeOfflinePlayer(player);
            return;
        }

        final String name = player.getUsername();
        final TabPlayer tabPlayer = plugin.getTabPlayer(player);
        tabPlayer.getNametag(plugin).thenAccept(nametag -> {
            String[] split = nametag.split(player.getUsername(), 2);
            String prefix = split[0];
            String suffix = split.length > 1 ? split[1] : "";

            if (!createdTeams.getOrDefault(player.getUniqueId(), "").equals(role)) {
                if (createdTeams.containsKey(player.getUniqueId())) {
                    dispatchGroupPacket(UpdateTeamsPacket.removeTeam(plugin, createdTeams.get(player.getUniqueId())), player);
                }

                createdTeams.put(player.getUniqueId(), role);
                this.nametags.put(role, prefix + NAMETAG_DELIMITER + suffix);
                dispatchGroupPacket(UpdateTeamsPacket.create(plugin, role, "", prefix, suffix, name), player);
<<<<<<< HEAD
            } else if (!this.nametags.getOrDefault(role, "").equals(prefix + ":::" + suffix)) {
                this.nametags.put(role, prefix + ":::" + suffix);
=======
            } else if (!this.nametags.getOrDefault(role, "").equals(prefix + NAMETAG_DELIMITER + suffix)) {
                this.nametags.put(role, prefix + NAMETAG_DELIMITER + suffix);
>>>>>>> 3d82ebe8
                dispatchGroupPacket(UpdateTeamsPacket.changeNameTag(plugin, role, prefix, suffix), player);
            }
        }).exceptionally(e -> {
            plugin.log(Level.ERROR, "Failed to update role for " + player.getUsername(), e);
            return null;
        });
    }


    public void resendAllNameTags(Player player) {
<<<<<<< HEAD

        if (!plugin.getSettings().areNametagsEnabled()) {
=======
        if (!plugin.getSettings().doNametags()) {
>>>>>>> 3d82ebe8
            return;
        }

        final Optional<ServerConnection> optionalServerConnection = player.getCurrentServer();
        if (optionalServerConnection.isEmpty()) {
            return;
        }

        final RegisteredServer serverInfo = optionalServerConnection.get().getServer();
        final List<RegisteredServer> siblings = plugin.getTabList().getGroupServers(serverInfo.getServerInfo().getName());
        final List<Player> players = siblings.stream()
                .map(RegisteredServer::getPlayersConnected)
                .flatMap(Collection::stream)
                .toList();
        players.forEach(p -> {
            if (p == player || !p.isActive()) {
                return;
            }

            final String role = createdTeams.getOrDefault(p.getUniqueId(), "");
            if (role.isEmpty()) {
                return;
            }

            final String nametag = nametags.getOrDefault(role, "");
            if (nametag.isEmpty()) {
                return;
            }

            final String[] split = nametag.split(NAMETAG_DELIMITER, 2);
            final String prefix = split[0];
            final String suffix = split.length > 1 ? split[1] : "";
            dispatchPacket(UpdateTeamsPacket.create(plugin, role, "", prefix, suffix, p.getUsername()), player);
        });
    }

    private void dispatchPacket(@NotNull UpdateTeamsPacket packet, @NotNull Player player) {
        if (!player.isActive()) {
            plugin.getTabList().removeOfflinePlayer(player);
            return;
        }

        try {
            final ConnectedPlayer connectedPlayer = (ConnectedPlayer) player;
            connectedPlayer.getConnection().write(packet);
        } catch (Throwable e) {
            plugin.log(Level.ERROR, "Failed to dispatch packet (unsupported client or server version)", e);
        }
    }

    private void dispatchGroupPacket(@NotNull UpdateTeamsPacket packet, @NotNull Player player) {
        final Optional<ServerConnection> optionalServerConnection = player.getCurrentServer();
        if (optionalServerConnection.isEmpty()) {
            return;
        }

<<<<<<< HEAD
        RegisteredServer serverInfo = optionalServerConnection.get().getServer();

        List<RegisteredServer> siblings = plugin.getTabList().getGroupServers(serverInfo.getServerInfo().getName());

        siblings.forEach(s -> {
            s.getPlayersConnected().forEach(p -> {

                boolean canSee = !plugin.getVanishManager().isVanished(p.getUsername()) || plugin.getVanishManager().canSee(player.getUsername(), player.getUsername());

                if (!canSee) {
                    return;
                }

                try {
                    final ConnectedPlayer connectedPlayer = (ConnectedPlayer) p;
                    connectedPlayer.getConnection().write(packet);
                } catch (Exception e) {
                    plugin.log(Level.ERROR, "Failed to dispatch packet (is the client or server modded or using an illegal version?)", e);
                }
            });
        });
=======
        final RegisteredServer serverInfo = optionalServerConnection.get().getServer();
        final List<RegisteredServer> siblings = plugin.getTabList().getGroupServers(serverInfo.getServerInfo().getName());
        siblings.forEach(server -> server.getPlayersConnected().forEach(connected -> {
            try {
                final ConnectedPlayer connectedPlayer = (ConnectedPlayer) connected;
                connectedPlayer.getConnection().write(packet);
            } catch (Throwable e) {
                plugin.log(Level.ERROR, "Failed to dispatch packet (unsupported client or server version)", e);
            }
        }));
>>>>>>> 3d82ebe8
    }

    public void registerPacket() {
        try {
            packetRegistration = PacketRegistration.of(UpdateTeamsPacket.class)
                    .direction(ProtocolUtils.Direction.CLIENTBOUND)
                    .packetSupplier(() -> new UpdateTeamsPacket(plugin))
                    .stateRegistry(StateRegistry.PLAY)
                    .mapping(0x3E, MINECRAFT_1_8, true)
                    .mapping(0x44, MINECRAFT_1_12_2, true)
                    .mapping(0x47, MINECRAFT_1_13, true)
                    .mapping(0x4B, MINECRAFT_1_14, true)
                    .mapping(0x4C, MINECRAFT_1_15, true)
                    .mapping(0x55, MINECRAFT_1_17, true)
                    .mapping(0x58, MINECRAFT_1_19_1, true)
                    .mapping(0x56, MINECRAFT_1_19_3, true)
                    .mapping(0x5A, MINECRAFT_1_19_4, true)
                    .mapping(0x5C, MINECRAFT_1_20_2, true);
            packetRegistration.register();
        } catch (Throwable e) {
            plugin.log(Level.ERROR, "Failed to register UpdateTeamsPacket", e);
        }
    }

    public void unregisterPacket() {
        if (packetRegistration == null) {
            return;
        }
        try {
            packetRegistration.unregister();
        } catch (Throwable e) {
            plugin.log(Level.ERROR, "Failed to unregister UpdateTeamsPacket", e);
        }
    }


}<|MERGE_RESOLUTION|>--- conflicted
+++ resolved
@@ -95,13 +95,8 @@
                 createdTeams.put(player.getUniqueId(), role);
                 this.nametags.put(role, prefix + NAMETAG_DELIMITER + suffix);
                 dispatchGroupPacket(UpdateTeamsPacket.create(plugin, role, "", prefix, suffix, name), player);
-<<<<<<< HEAD
-            } else if (!this.nametags.getOrDefault(role, "").equals(prefix + ":::" + suffix)) {
-                this.nametags.put(role, prefix + ":::" + suffix);
-=======
             } else if (!this.nametags.getOrDefault(role, "").equals(prefix + NAMETAG_DELIMITER + suffix)) {
                 this.nametags.put(role, prefix + NAMETAG_DELIMITER + suffix);
->>>>>>> 3d82ebe8
                 dispatchGroupPacket(UpdateTeamsPacket.changeNameTag(plugin, role, prefix, suffix), player);
             }
         }).exceptionally(e -> {
@@ -112,12 +107,7 @@
 
 
     public void resendAllNameTags(Player player) {
-<<<<<<< HEAD
-
-        if (!plugin.getSettings().areNametagsEnabled()) {
-=======
         if (!plugin.getSettings().doNametags()) {
->>>>>>> 3d82ebe8
             return;
         }
 
@@ -174,40 +164,24 @@
             return;
         }
 
-<<<<<<< HEAD
-        RegisteredServer serverInfo = optionalServerConnection.get().getServer();
-
-        List<RegisteredServer> siblings = plugin.getTabList().getGroupServers(serverInfo.getServerInfo().getName());
-
-        siblings.forEach(s -> {
-            s.getPlayersConnected().forEach(p -> {
-
-                boolean canSee = !plugin.getVanishManager().isVanished(p.getUsername()) || plugin.getVanishManager().canSee(player.getUsername(), player.getUsername());
-
-                if (!canSee) {
-                    return;
-                }
-
-                try {
-                    final ConnectedPlayer connectedPlayer = (ConnectedPlayer) p;
-                    connectedPlayer.getConnection().write(packet);
-                } catch (Exception e) {
-                    plugin.log(Level.ERROR, "Failed to dispatch packet (is the client or server modded or using an illegal version?)", e);
-                }
-            });
-        });
-=======
         final RegisteredServer serverInfo = optionalServerConnection.get().getServer();
         final List<RegisteredServer> siblings = plugin.getTabList().getGroupServers(serverInfo.getServerInfo().getName());
         siblings.forEach(server -> server.getPlayersConnected().forEach(connected -> {
             try {
+
+                boolean canSee = !plugin.getVanishManager().isVanished(p.getUsername())
+                        || plugin.getVanishManager().canSee(player.getUsername(), player.getUsername());
+
+                if (!canSee) {
+                    return;
+                }
+
                 final ConnectedPlayer connectedPlayer = (ConnectedPlayer) connected;
                 connectedPlayer.getConnection().write(packet);
             } catch (Throwable e) {
                 plugin.log(Level.ERROR, "Failed to dispatch packet (unsupported client or server version)", e);
             }
         }));
->>>>>>> 3d82ebe8
     }
 
     public void registerPacket() {
