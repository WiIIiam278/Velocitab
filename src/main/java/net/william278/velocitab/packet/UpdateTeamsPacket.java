--- conflicted
+++ resolved
@@ -30,6 +30,7 @@
 import org.jetbrains.annotations.NotNull;
 import org.jetbrains.annotations.Nullable;
 
+import java.util.ArrayList;
 import java.util.Arrays;
 import java.util.List;
 import java.util.Optional;
@@ -76,42 +77,37 @@
     }
 
     @NotNull
-<<<<<<< HEAD
-    protected static UpdateTeamsPacket create(@NotNull String teamName, @NotNull String displayName, @Nullable String prefix, @Nullable String suffix, @NotNull String... teamMembers) {
-        return new UpdateTeamsPacket()
+    protected static UpdateTeamsPacket create(@NotNull Velocitab plugin, @NotNull String teamName, @NotNull String displayName, @Nullable String prefix, @Nullable String suffix, @NotNull String... teamMembers) {
+        return new UpdateTeamsPacket(plugin)
                 .teamName(teamName.length() > 16 ? teamName.substring(0, 16) : teamName)
                 .mode(UpdateMode.CREATE_TEAM)
-                .displayName(getChatString(displayName))
+                .displayName(displayName)
                 .friendlyFlags(List.of(FriendlyFlag.CAN_HURT_FRIENDLY))
                 .nameTagVisibility(NameTagVisibility.ALWAYS)
                 .collisionRule(CollisionRule.ALWAYS)
                 .color(getLastColor(prefix))
-                .prefix(getChatString(prefix == null ? "" : prefix))
-                .suffix(getChatString(suffix == null ? "" : suffix))
+                .prefix(prefix == null ? "" : prefix)
+                .suffix(suffix == null ? "" : suffix)
                 .entities(Arrays.asList(teamMembers));
     }
 
     @NotNull
-    protected static UpdateTeamsPacket changeNameTag(@NotNull String teamName, @Nullable String prefix, @Nullable String suffix) {
-        return new UpdateTeamsPacket()
+    protected static UpdateTeamsPacket changeNameTag(@NotNull Velocitab plugin, @NotNull String teamName, @Nullable String prefix, @Nullable String suffix) {
+        return new UpdateTeamsPacket(plugin)
                 .teamName(teamName.length() > 16 ? teamName.substring(0, 16) : teamName)
                 .mode(UpdateMode.UPDATE_INFO)
-                .displayName(getChatString(teamName))
+                .displayName(teamName)
                 .friendlyFlags(List.of(FriendlyFlag.CAN_HURT_FRIENDLY))
                 .nameTagVisibility(NameTagVisibility.ALWAYS)
                 .collisionRule(CollisionRule.ALWAYS)
                 .color(getLastColor(prefix))
-                .prefix(getChatString(prefix == null ? "" : prefix))
-                .suffix(getChatString(suffix == null ? "" : suffix));
-    }
-
-    @NotNull
-    protected static UpdateTeamsPacket addToTeam(@NotNull String teamName, @NotNull String... teamMembers) {
-        return new UpdateTeamsPacket()
-=======
+                .prefix(prefix == null ? "" : prefix)
+                .suffix(suffix == null ? "" : suffix);
+    }
+
+    @NotNull
     protected static UpdateTeamsPacket addToTeam(@NotNull Velocitab plugin, @NotNull String teamName, @NotNull String... teamMembers) {
         return new UpdateTeamsPacket(plugin)
->>>>>>> 8ae25521
                 .teamName(teamName.length() > 16 ? teamName.substring(0, 16) : teamName)
                 .mode(UpdateMode.ADD_PLAYERS)
                 .entities(Arrays.asList(teamMembers));
@@ -125,17 +121,11 @@
                 .entities(Arrays.asList(teamMembers));
     }
 
-<<<<<<< HEAD
-    @NotNull
-    protected static UpdateTeamsPacket removeTeam(@NotNull String teamName) {
-        return new UpdateTeamsPacket()
+    @NotNull
+    protected static UpdateTeamsPacket removeTeam(@NotNull Velocitab plugin, @NotNull String teamName) {
+        return new UpdateTeamsPacket(plugin)
                 .teamName(teamName.length() > 16 ? teamName.substring(0, 16) : teamName)
                 .mode(UpdateMode.REMOVE_TEAM);
-    }
-
-    @NotNull
-    private static String getChatString(@NotNull String string) {
-        return "{\"text\":\"" + StringEscapeUtils.escapeJson(string) + "\"}";
     }
 
     public static int getLastColor(@Nullable String text) {
@@ -183,14 +173,12 @@
             this.colorChar= colorChar;
             this.id = id;
         }
-        
+
         public static int getColorId(char var) {
             return Arrays.stream(values()).filter(color -> color.colorChar == var).map(c -> c.id).findFirst().orElse(15);
         }
     }
 
-=======
->>>>>>> 8ae25521
     @Override
     public void decode(ByteBuf byteBuf, ProtocolUtils.Direction direction, ProtocolVersion protocolVersion) {
         throw new UnsupportedOperationException("Operation not supported");
