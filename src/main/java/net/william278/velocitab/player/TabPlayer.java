--- conflicted
+++ resolved
@@ -26,13 +26,11 @@
 import net.william278.velocitab.config.Placeholder;
 import net.william278.velocitab.tab.PlayerTabList;
 import org.jetbrains.annotations.NotNull;
-import org.jetbrains.annotations.Nullable;
 
 import java.util.Arrays;
 import java.util.Optional;
 import java.util.concurrent.CompletableFuture;
 import java.util.function.BiFunction;
-import java.util.stream.Collectors;
 
 public final class TabPlayer implements Comparable<TabPlayer> {
     private final Player player;
@@ -42,12 +40,8 @@
     private int headerIndex = 0;
     @Getter
     private int footerIndex = 0;
-<<<<<<< HEAD
     @Getter
     private Component lastDisplayname;
-=======
-    private @Nullable String teamName;
->>>>>>> a98b4c72
 
     public TabPlayer(@NotNull Player player, @NotNull Role role, int highestWeight) {
         this.player = player;
@@ -129,13 +123,6 @@
     }
 
     @NotNull
-<<<<<<< HEAD
-    public String getTeamName(@NotNull Velocitab plugin) {
-        return plugin.getSettings().getSortingElementList().stream()
-                .map(element -> element.resolve(this, plugin))
-                .collect(Collectors.joining("-"))
-                + getPlayer().getUniqueId().toString().substring(0, 3);
-=======
     public CompletableFuture<String> getTeamName(@NotNull Velocitab plugin) {
         return plugin.getSortingManager().map(sortingManager -> sortingManager.getTeamName(this))
                 .orElseGet(() -> CompletableFuture.completedFuture(""))
@@ -147,13 +134,16 @@
 
     public Optional<String> getLastTeamName() {
         return Optional.ofNullable(teamName);
->>>>>>> a98b4c72
     }
 
 
     public void sendHeaderAndFooter(@NotNull PlayerTabList tabList) {
         tabList.getHeader(this).thenAccept(header -> tabList.getFooter(this)
                 .thenAccept(footer -> player.sendPlayerListHeaderAndFooter(header, footer)));
+    }
+
+    public int getHeaderIndex() {
+        return headerIndex;
     }
 
     public void incrementHeaderIndex(@NotNull Velocitab plugin) {
@@ -161,6 +151,10 @@
         if (headerIndex >= plugin.getSettings().getHeaderListSize(getServerGroup(plugin))) {
             headerIndex = 0;
         }
+    }
+
+    public int getFooterIndex() {
+        return footerIndex;
     }
 
     public void incrementFooterIndex(@NotNull Velocitab plugin) {
